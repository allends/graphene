import { Command } from "commander";
import chalk from "chalk";
import {
  StackService,
  GitService,
  BranchService,
  PullRequestService,
} from "@allends/graphene-core";
import inquirer from "inquirer";

export function registerStackCommands(program: Command) {
  program
    .command("rename")
    .description("Rename the current stack")
    .argument("<name>", "New name for the stack")
    .action(async (newName: string) => {
      try {
        const stackService = StackService.getInstance();

        // Get current stack info for feedback
        const { stack_name: oldName } = await stackService.getCurrentStack();

        console.log(
          chalk.blue("\nRenaming stack:"),
          chalk.yellow(oldName),
          chalk.blue("→"),
          chalk.yellow(newName)
        );

        await stackService.renameCurrentStack(newName);

        console.log(
          chalk.green("\n✓ Successfully renamed stack:"),
          chalk.blue(`${oldName} → ${newName}\n`)
        );
      } catch (error) {
        if (
          error instanceof Error &&
          error.message.includes("not part of a stack")
        ) {
          console.error(
            chalk.yellow("\nCannot rename stack:"),
            "Current branch is not part of a stack\n"
          );
        } else {
          console.error(
            chalk.red("\nFailed to rename stack:"),
            error instanceof Error ? error.message : "Unknown error",
            "\n"
          );
        }
        process.exit(1);
      }
    });

  program
    .command("up")
    .description("Checkout the branch above in the current stack")
    .action(async () => {
      try {
        const stackService = StackService.getInstance();
        const gitService = GitService.getInstance();
        const branchService = BranchService.getInstance();

        // Check if current branch is a base branch
        const baseBranches = await branchService.listBaseBranches();
        const currentBranch = await gitService.getCurrentBranch();

        if (baseBranches.includes(currentBranch)) {
          console.log(
            chalk.yellow("\nCannot move up:"),
            "Current branch is a base branch\n"
          );
          return;
        }

        const upstreamBranch = await stackService.getUpstreamBranch();

        if (!upstreamBranch) {
          console.log(
            chalk.yellow("\nCannot move up:"),
            "Already at the top of the stack\n"
          );
          return;
        }

        console.log(chalk.blue(`\nMoving up to branch: ${upstreamBranch}`));
        await gitService.checkoutBranch(upstreamBranch);
        console.log(chalk.green("\n✓ Successfully checked out branch\n"));
      } catch (error) {
        if (
          error instanceof Error &&
          error.message.includes("not part of a stack")
        ) {
          console.error(
            chalk.yellow("\nCannot move up:"),
            "Current branch is not part of a stack\n"
          );
        } else {
          console.error(
            chalk.red("\nFailed to move up:"),
            error instanceof Error ? error.message : "Unknown error",
            "\n"
          );
        }
        process.exit(1);
      }
    });

  program
    .command("down")
    .description("Checkout the branch below in the current stack")
    .action(async () => {
      try {
        const stackService = StackService.getInstance();
        const gitService = GitService.getInstance();

        const downstreamBranch = await stackService.getDownstreamBranch();

        if (!downstreamBranch) {
          console.log(
            chalk.yellow("\nCannot move down:"),
            "Already at the bottom of the stack\n"
          );
          return;
        }

        console.log(chalk.blue(`\nMoving down to branch: ${downstreamBranch}`));
        await gitService.checkoutBranch(downstreamBranch);
        console.log(chalk.green("\n✓ Successfully checked out branch\n"));
      } catch (error) {
        if (
          error instanceof Error &&
          error.message.includes("not part of a stack")
        ) {
          console.error(
            chalk.yellow("\nCannot move down:"),
            "Current branch is not part of a stack\n"
          );
        } else {
          console.error(
            chalk.red("\nFailed to move down:"),
            error instanceof Error ? error.message : "Unknown error",
            "\n"
          );
        }
        process.exit(1);
      }
    });

  program
    .command("submit")
    .description("Create a pull request for the current branch")
    .action(async () => {
      try {
        const gitService = GitService.getInstance();
        const prService = PullRequestService.getInstance();

        // Get current branch
        const currentBranch = await gitService.getCurrentBranch();
        console.log(chalk.blue("\nCreating pull request..."));

        const prUrl = await prService.createPullRequest(currentBranch);

        // Open the PR in the browser
        open(prUrl);

        console.log(
          chalk.green("\n✓ Successfully created pull request for:"),
          chalk.blue(currentBranch)
        );
        console.log(chalk.gray("Opening in browser:"), chalk.blue(prUrl), "\n");
      } catch (error) {
        if (error instanceof Error) {
          if (error.message.includes("Parent branch must have an open PR")) {
            console.error(
              chalk.yellow("\nCannot create pull request:"),
              "The branch below this one in the stack needs a PR first\n"
            );
          } else if (error.message.includes("not part of a stack")) {
            console.error(
              chalk.yellow("\nCannot create pull request:"),
              "Current branch is not part of a stack\n"
            );
          } else if (error.message.includes("base of stack")) {
            console.error(
              chalk.yellow("\nCannot create pull request:"),
              "This is the base branch of the stack\n"
            );
          } else {
            console.error(
              chalk.red("\nFailed to create pull request:"),
              error.message,
              "\n"
            );
          }
        } else {
          console.error(
            chalk.red("\nFailed to create pull request:"),
            "Unknown error",
            "\n"
          );
        }
        process.exit(1);
      }
    });

  program
    .command("restack")
    .description("Rebase the current stack onto its base branch")
    .action(async () => {
      try {
        const gitService = GitService.getInstance();
        const stackService = StackService.getInstance();

        // Get current branch
        const currentBranch = await gitService.getCurrentBranch();
        console.log(chalk.blue("\nDetecting current stack..."));

        // Find the stack for the current branch
        const stack = await stackService.getCurrentStack();

        // Get the base branch (main or master)
        const baseBranch = stack.base_branch;

        console.log(
          chalk.blue("\nRebasing stack"),
          chalk.yellow(stack.stack_name),
          chalk.blue("onto"),
          chalk.yellow(baseBranch),
          chalk.blue("...")
        );

        const result = await stackService.rebaseStack({
          stackId: stack.stack_id,
          baseBranch,
          currentBranch,
        });

        if (result.success) {
          console.log(chalk.green("\n✓ Successfully rebased stack\n"));
        } else {
          console.error(
            chalk.red("\nRebase conflicts in branch:"),
            chalk.yellow(result.conflicts?.branch)
          );
          console.error(chalk.red("\nConflicting files:"));
          result.conflicts?.files.forEach((file) => {
            console.log(chalk.yellow(`- ${file}`));
          });
          console.log(
            chalk.gray(
              "\nResolve conflicts and run 'graphene continue' to proceed\n"
            )
          );
          process.exit(1);
        }
      } catch (error) {
        console.error(
          chalk.red("\nFailed to rebase stack:"),
          error instanceof Error ? error.message : "Unknown error"
        );
        process.exit(1);
      }
    });
<<<<<<< HEAD
=======

  program
    .command("delete")
    .alias("rm")
    .description("Delete one or more stacks")
    .action(async () => {
      try {
        const stackService = StackService.getInstance();

        // Get all stacks
        const stacks = await stackService.listStacks();

        if (stacks.length === 0) {
          console.log(chalk.yellow("\nNo stacks found in this repository\n"));
          return;
        }

        // Let user select stacks to delete
        const { selectedStacks } = await inquirer.prompt({
          type: "checkbox",
          name: "selectedStacks",
          message:
            "Select stacks to delete (space to select, enter to confirm):",
          choices: stacks.map((stack) => ({
            name: `${stack.name} (${stack.branchCount} branches)`,
            value: stack.id,
            short: stack.name,
          })),
          validate: (input) => {
            if (input.length === 0) {
              return "Please select at least one stack";
            }
            return true;
          },
        });

        if (selectedStacks.length === 0) {
          console.log(chalk.gray("\nNo stacks selected\n"));
          return;
        }

        // Confirm deletion
        const { confirm } = await inquirer.prompt({
          type: "confirm",
          name: "confirm",
          message: chalk.yellow(
            `\nAre you sure you want to delete ${selectedStacks.length} stack(s)? This cannot be undone.`
          ),
          default: false,
        });

        if (!confirm) {
          console.log(chalk.gray("\nDeletion cancelled\n"));
          return;
        }

        console.log(chalk.blue("\nDeleting stacks..."));

        await stackService.deleteStacks(selectedStacks);

        console.log(
          chalk.green("\n✓ Successfully deleted"),
          chalk.blue(`${selectedStacks.length} stack(s)`),
          "\n"
        );
      } catch (error) {
        console.error(
          chalk.red("\nFailed to delete stacks:"),
          error instanceof Error ? error.message : "Unknown error",
          "\n"
        );
        process.exit(1);
      }
    });
>>>>>>> a85ed35f
}<|MERGE_RESOLUTION|>--- conflicted
+++ resolved
@@ -263,8 +263,6 @@
         process.exit(1);
       }
     });
-<<<<<<< HEAD
-=======
 
   program
     .command("delete")
@@ -339,5 +337,4 @@
         process.exit(1);
       }
     });
->>>>>>> a85ed35f
 }